--- conflicted
+++ resolved
@@ -11,13 +11,8 @@
     @StateObject private var viewModel = MurmerViewModel()
     
     var body: some View {
-<<<<<<< HEAD
-        ZStack {
+        Group {
             if viewModel.permissionService.allPermissionsGranted {
-=======
-        Group {
-            if viewModel.permissionManager.allPermissionsGranted {
->>>>>>> a13f5ce4
                 MurmerMainView(viewModel: viewModel)
             } else {
                 PermissionRequestView(permissionService: viewModel.permissionService)
@@ -35,118 +30,109 @@
 struct MurmerMainView: View {
     @ObservedObject var viewModel: MurmerViewModel
     @State private var blobScale: CGFloat = 1.0
-    @State private var showingSettings = false
     
     var body: some View {
-        NavigationStack {
-            VStack(spacing: 30) {
-                // Header with list selector
-                VStack(alignment: .leading, spacing: 16) {
-                    GlassDropdown(
-                        selectedValue: $viewModel.selectedList,
-                        options: viewModel.availableLists,
-                        title: "Reminder List"
-                    )
-                    .frame(maxWidth: 300)
-                }
-                .padding(.horizontal)
-                .frame(maxWidth: .infinity, alignment: .leading)
+        VStack(spacing: 30) {
+            // Header with list selector
+            VStack(alignment: .leading, spacing: 16) {
+                Text("Murmer")
+                    .font(.largeTitle)
+                    .fontWeight(.bold)
+                    .foregroundStyle(.primary)
                 
-                Spacer()
-                
-                // Main content
-                VStack(spacing: 40) {
-                    // Minimalist audio reactive blob
-                    ZStack {
-                        // Subtle glow when listening
-                        if viewModel.isListening {
-                            Circle()
-                                .fill(Color.indigo.opacity(0.2))
-                                .frame(width: 140, height: 140)
-                                .blur(radius: 8)
-                        }
-                        
-                        AudioReactiveBlobView(speechRecognizer: viewModel.speechRecognizer, listeningState: $viewModel.isListening)
-                            .frame(width: 120, height: 120)
-                            .onTapGesture {
-                                toggleListening()
-                            }
+                GlassDropdown(
+                    selectedValue: $viewModel.selectedList,
+                    options: viewModel.availableLists,
+                    title: "Reminder List"
+                )
+                .frame(maxWidth: 300)
+            }
+            .padding(.horizontal)
+            .frame(maxWidth: .infinity, alignment: .leading)
+            
+            Spacer()
+            
+            // Main content
+            VStack(spacing: 40) {
+                // Audio reactive blob
+                ZStack {
+                    // Glow effect when listening
+                    if viewModel.isListening {
+                        Circle()
+                            .fill(Color.indigo.opacity(0.2))
+                            .frame(width: 400, height: 400)
+                            .blur(radius: 30)
+                            .animation(.easeInOut(duration: 2).repeatForever(autoreverses: true), value: viewModel.isListening)
                     }
                     
-                    // Transcription display
-                    if !viewModel.recognizedText.isEmpty || viewModel.isListening || !viewModel.partialText.isEmpty {
-                        VStack(spacing: 8) {
-                            if viewModel.partialText.isEmpty && (viewModel.isListening || viewModel.speechRecognizer.isRecording) {
-                                HStack(spacing: 4) {
-                                    ForEach(0..<3) { index in
-                                        Circle()
-                                            .fill(Color.primary.opacity(0.5))
-                                            .frame(width: 8, height: 8)
-                                            .scaleEffect(viewModel.isListening ? 1.2 : 0.8)
-                                            .animation(
-                                                .easeInOut(duration: 0.6)
+                    AudioReactiveBlobView(audioManager: viewModel.audioManager)
+                        .frame(width: 250, height: 250)
+                        .scaleEffect(blobScale)
+                        .onTapGesture {
+                            toggleListening()
+                        }
+                }
+                
+                // Transcription display
+                if !viewModel.recognizedText.isEmpty || viewModel.isListening {
+                    VStack(spacing: 8) {
+                        if viewModel.isListening && viewModel.speechRecognizer.partialText.isEmpty {
+                            HStack(spacing: 4) {
+                                ForEach(0..<3) { index in
+                                    Circle()
+                                        .fill(Color.primary.opacity(0.5))
+                                        .frame(width: 8, height: 8)
+                                        .scaleEffect(viewModel.isListening ? 1.2 : 0.8)
+                                        .animation(
+                                            .easeInOut(duration: 0.6)
                                                 .repeatForever()
                                                 .delay(Double(index) * 0.2),
-                                                value: viewModel.isListening
-                                            )
-                                    }
+                                            value: viewModel.isListening
+                                        )
                                 }
+                            }
+                            .padding()
+                        } else {
+                            Text(viewModel.speechRecognizer.partialText.isEmpty ? viewModel.recognizedText : viewModel.speechRecognizer.partialText)
+                                .font(.title3)
+                                .foregroundStyle(.primary)
+                                .multilineTextAlignment(.center)
                                 .padding()
-                            } else {
-                                let displayText = viewModel.partialText.isEmpty ? viewModel.recognizedText : viewModel.partialText
-                                Text(displayText)
-                                    .font(.title3)
-                                    .foregroundStyle(.primary)
-                                    .multilineTextAlignment(.center)
-                                    .padding()
-                                    .frame(maxWidth: 300)
-                                    .onChange(of: viewModel.partialText) { _, newValue in
-                                        print("🔄 UI PARTIAL TEXT CHANGED: '\(newValue)'")
-                                    }
-                            }
+                                .frame(maxWidth: 300)
                         }
-                        .background {
-                            RoundedRectangle(cornerRadius: 16)
-                                .fill(.regularMaterial)
-#if os(iOS) || os(macOS)
-                                .glassEffect(.regular, in: .rect(cornerRadius: 16))
-#endif
-                        }
-                        .transition(.asymmetric(
-                            insertion: .scale(scale: 0.8).combined(with: .opacity),
-                            removal: .scale(scale: 0.8).combined(with: .opacity)
-                        ))
                     }
-                    
+                    .background {
+                        RoundedRectangle(cornerRadius: 16)
+                            .fill(.regularMaterial)
+                            #if os(iOS) || os(macOS)
+                            .glassEffect(.regular, in: .rect(cornerRadius: 16))
+                            #endif
+                    }
+                    .transition(.asymmetric(
+                        insertion: .scale(scale: 0.8).combined(with: .opacity),
+                        removal: .scale(scale: 0.8).combined(with: .opacity)
+                    ))
                 }
                 
-                Spacer()
-            }
-            .padding()
-            .background(SimpleTopGradientView())
-            .navigationTitle("Murmer")
-            .toolbar {
-                ToolbarItem(placement: .automatic) {
-                    Button(action: { showingSettings = true }) {
-                        Image(systemName: "gearshape.fill")
-                            .font(.title3)
-                    }
+                // Instructions
+                if !viewModel.isListening && viewModel.recognizedText.isEmpty {
+                    Text("Tap the blob to start")
+                        .font(.headline)
+                        .foregroundStyle(.secondary)
                 }
             }
-            .alert("Error", isPresented: $viewModel.showError) {
-                Button("OK", role: .cancel) {}
-            } message: {
-                Text(viewModel.errorMessage)
-            }
-#if os(iOS)
-            .fullScreenCover(isPresented: $showingSettings) {
-                SettingsView(speechSynthesizer: viewModel.speechSynthesizer)
-            }
-#else
-            .sheet(isPresented: $showingSettings) {
-                SettingsView(speechSynthesizer: viewModel.speechSynthesizer)
-            }
-#endif
+            
+            Spacer()
+        }
+        .padding()
+        .successFeedback(
+            isShowing: $viewModel.showSuccess,
+            message: "Reminder created: \"\(viewModel.lastCreatedReminder)\""
+        )
+        .alert("Error", isPresented: $viewModel.showError) {
+            Button("OK", role: .cancel) {}
+        } message: {
+            Text(viewModel.errorMessage)
         }
     }
     
@@ -166,39 +152,10 @@
         }
         
         // Haptic feedback
-#if os(iOS)
+        #if os(iOS)
         let impact = UIImpactFeedbackGenerator(style: .medium)
         impact.impactOccurred()
-#endif
-    }
-}
-
-// MARK: - Supporting Views
-
-struct SimpleTopGradientView: View {
-    @Environment(\.colorScheme) var scheme
-    
-    var body: some View {
-        LinearGradient(colors: [
-            Color.indigo.opacity(0.4), .antiPrimary
-        ], startPoint: .top, endPoint: .center)
-        .ignoresSafeArea()
-    }
-}
-
-extension Color {
-    static var antiPrimary: Color {
-#if os(iOS) || os(tvOS) || os(macCatalyst) || os(visionOS)
-        return Color(UIColor { traitCollection in
-            if traitCollection.userInterfaceStyle == .dark {
-                return UIColor.black
-            } else {
-                return UIColor.white
-            }
-        })
-#else
-        return .white
-#endif
+        #endif
     }
 }
 
